import { useState, useEffect } from "react";
import { useLocation } from "wouter";
import { useAuth } from "../lib/auth";
import { Button } from "@/components/ui/button";
import { Input } from "@/components/ui/input";
import { Label } from "@/components/ui/label";
import { Card, CardContent, CardDescription, CardHeader, CardTitle } from "@/components/ui/card";
import { useToast } from "@/hooks/use-toast";
import { useQuery } from "@tanstack/react-query";
<<<<<<< HEAD
// CRITICAL: Import path for shared utilities - DO NOT MODIFY without user approval
// Correct path: "../../../shared/utils" (from client/src/components/login-form.tsx to shared/utils.ts)  
// Incorrect paths cause "Could not resolve" build errors
// Last fixed: August 23, 2025 - Import path correction during system recovery
import { shouldShowDemoFeatures } from "../../../shared/utils";
=======
import { shouldShowDemoFeatures } from "../../shared/utils";
>>>>>>> 95985d06

declare global {
  interface Window {
    google: any;
  }
}

export function LoginForm() {
  const [email, setEmail] = useState("admin");
  const [password, setPassword] = useState("admin123");
  const [isLoading, setIsLoading] = useState(false);
  const [location, setLocation] = useLocation();
  const { login, loginWithGoogle, isAuthenticated } = useAuth();
  const { toast } = useToast();

  // Get storage info to determine if we should auto-fill credentials
  const { data: storageInfo, isLoading: isStorageLoading, error: storageError } = useQuery<{type: string; isDatabase: boolean; label: string}>({
    queryKey: ["/api/storage/info"],
    staleTime: 60000, // Cache for 1 minute
    retry: false // Don't retry if it fails
  });

  useEffect(() => {
    // If already authenticated, bounce to redirect target immediately
    if (isAuthenticated) {
      const search = typeof window !== 'undefined' ? window.location.search : '';
      const params = new URLSearchParams(search);
      const rawRedirect = params.get("redirect") || "/dashboard";
      let redirect = "/dashboard";
      try {
        const decoded = decodeURIComponent(rawRedirect);
        redirect = decoded.startsWith('/') ? decoded : '/dashboard';
      } catch {
        redirect = '/dashboard';
      }
      setLocation(redirect);
      return;
    }

    // Load Google Sign-In script
    const script = document.createElement('script');
    script.src = 'https://accounts.google.com/gsi/client';
    script.async = true;
    script.defer = true;
    document.body.appendChild(script);

    script.onload = () => {
      if (window.google && import.meta.env.VITE_GOOGLE_CLIENT_ID) {
        console.log("Google Client ID:", import.meta.env.VITE_GOOGLE_CLIENT_ID);
        window.google.accounts.id.initialize({
          client_id: import.meta.env.VITE_GOOGLE_CLIENT_ID || "717199613266-2olcm8aqakh45pceuc6k8c9l295956g9.apps.googleusercontent.com",
          callback: handleGoogleSignIn,
        });

        // Delay rendering to ensure DOM element exists
        setTimeout(() => {
          const element = document.getElementById("google-signin-button");
          if (element) {
            window.google.accounts.id.renderButton(element, { 
              theme: "outline", 
              size: "large", 
              text: "signin_with",
              shape: "rectangular"
            });
          }
        }, 100);
      }
    };

    return () => {
      if (document.body.contains(script)) {
        document.body.removeChild(script);
      }
    };
  }, []);

  // Auto-fill credentials when using memory storage (development mode)
  useEffect(() => {
    console.log("Storage info debug:", {
      storageInfo,
      isStorageLoading,
      storageError,
      isDatabase: storageInfo?.isDatabase,
      type: storageInfo?.type
    });
    
    if (storageInfo && !storageInfo.isDatabase) {
      console.log("Auto-filling credentials for memory storage");
      // Using memory storage - auto-fill credentials for development convenience
      setEmail("admin");
      setPassword("admin123");
    } else if (storageError) {
      console.error("Failed to get storage info:", storageError);
      // Fallback: auto-fill on localhost for development
      if (shouldShowDemoFeatures()) {
        console.log("Fallback: Auto-filling credentials on localhost");
        setEmail("admin");
        setPassword("admin123");
      }
    }
  }, [storageInfo, isStorageLoading, storageError]);

  const handleSubmit = async (e: React.FormEvent) => {
    e.preventDefault();
    setIsLoading(true);

    const result = await login(email, password);
    
    if (result.success) {
      toast({
        title: "🎉 Login Successful!",
        description: "Welcome back! Redirecting...",
        duration: 3000,
        className: "border-green-500 bg-green-50 text-green-800 shadow-lg text-base font-semibold"
      });
      // Redirect back to intended page if present
      const search = typeof window !== 'undefined' ? window.location.search : '';
      const params = new URLSearchParams(search);
      const rawRedirect = params.get("redirect") || "/dashboard";
      let redirect = "/dashboard";
      try {
        const decoded = decodeURIComponent(rawRedirect);
        redirect = decoded.startsWith('/') ? decoded : '/dashboard';
      } catch {
        redirect = '/dashboard';
      }
      setTimeout(() => {
        setLocation(redirect);
      }, 800);
    } else {
      // Show specific error message from server
      toast({
        title: "Login Failed",
        description: result.error || "An unexpected error occurred",
        variant: "destructive"
      });
    }
    
    setIsLoading(false);
  };

  const handleGoogleSignIn = async (response: any) => {
    setIsLoading(true);
    
    const result = await loginWithGoogle(response.credential);
    
    if (result.success) {
      toast({
        title: "🎉 Google Login Successful!",
        description: "Welcome! Redirecting...",
        duration: 3000,
        className: "border-green-500 bg-green-50 text-green-800 shadow-lg text-base font-semibold"
      });
      const search = typeof window !== 'undefined' ? window.location.search : '';
      const params = new URLSearchParams(search);
      const rawRedirect = params.get("redirect") || "/dashboard";
      let redirect = "/dashboard";
      try {
        const decoded = decodeURIComponent(rawRedirect);
        redirect = decoded.startsWith('/') ? decoded : '/dashboard';
      } catch {
        redirect = '/dashboard';
      }
      setTimeout(() => {
        setLocation(redirect);
      }, 800);
    } else {
      toast({
        title: "Google Login Failed",
        description: result.error || "Unable to sign in with Google",
        variant: "destructive"
      });
    }
    
    setIsLoading(false);
  };

  return (
    <div className="min-h-screen flex items-center justify-center bg-gradient-to-br from-orange-50 to-amber-50 px-4 py-8">
      <Card className="w-full max-w-sm sm:max-w-md">
        <CardHeader className="text-center">
          <CardTitle className="text-2xl font-bold text-orange-700">Pelangi Capsule Hostel</CardTitle>
          <CardDescription>Management System Login</CardDescription>
          {storageInfo && !storageInfo.isDatabase && (
            <div className="mt-2 p-2 bg-green-50 rounded text-xs text-green-700 border border-green-200">
              <strong>Development Mode:</strong> Credentials auto-filled (Memory Storage)
            </div>
          )}
          {typeof window !== 'undefined' &&
            shouldShowDemoFeatures() &&
            (!storageInfo || storageInfo.isDatabase) && (
              <div className="mt-2 p-2 bg-blue-50 rounded text-xs text-gray-600">
                <strong>Demo Login:</strong> admin / admin123
              </div>
            )}
        </CardHeader>
        <CardContent className="px-4 sm:px-6">
          <form onSubmit={handleSubmit} className="space-y-4 sm:space-y-5">
            <div className="space-y-2">
              <Label htmlFor="email">Username or Email</Label>
              <Input
                id="email"
                type="text"
                value={email}
                onChange={(e) => setEmail(e.target.value)}
                placeholder="admin"
                autoComplete="username"
                required
              />
            </div>
            <div className="space-y-2">
              <Label htmlFor="password">Password</Label>
              <Input
                id="password"
                type="password"
                value={password}
                onChange={(e) => setPassword(e.target.value)}
                placeholder="admin123"
                autoComplete="current-password"
                required
              />
            </div>
            <Button type="submit" className="w-full h-12 text-base" disabled={isLoading}>
              {isLoading ? "Signing in..." : "Sign in"}
            </Button>
          </form>
          
          <div className="my-4 flex items-center">
            <hr className="flex-1 border-gray-300" />
            <span className="px-3 text-sm text-gray-500">or</span>
            <hr className="flex-1 border-gray-300" />
          </div>
          
          <div id="google-signin-button" className="w-full"></div>
          
          {typeof window !== 'undefined' &&
            shouldShowDemoFeatures() && (
              <div className="mt-4 text-sm text-gray-600 text-center">
                <p>Demo Login: admin@pelangi.com / admin123</p>
              </div>
            )}
        </CardContent>
      </Card>
    </div>
  );
}<|MERGE_RESOLUTION|>--- conflicted
+++ resolved
@@ -7,15 +7,7 @@
 import { Card, CardContent, CardDescription, CardHeader, CardTitle } from "@/components/ui/card";
 import { useToast } from "@/hooks/use-toast";
 import { useQuery } from "@tanstack/react-query";
-<<<<<<< HEAD
-// CRITICAL: Import path for shared utilities - DO NOT MODIFY without user approval
-// Correct path: "../../../shared/utils" (from client/src/components/login-form.tsx to shared/utils.ts)  
-// Incorrect paths cause "Could not resolve" build errors
-// Last fixed: August 23, 2025 - Import path correction during system recovery
 import { shouldShowDemoFeatures } from "../../../shared/utils";
-=======
-import { shouldShowDemoFeatures } from "../../shared/utils";
->>>>>>> 95985d06
 
 declare global {
   interface Window {
