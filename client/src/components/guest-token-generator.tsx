import { useState, useEffect } from "react";
import { useMutation, useQuery } from "@tanstack/react-query";
import { Card, CardContent, CardHeader, CardTitle } from "@/components/ui/card";
import { Button } from "@/components/ui/button";
import { Input } from "@/components/ui/input";
import { Label } from "@/components/ui/label";
import { Select, SelectContent, SelectItem, SelectTrigger, SelectValue } from "@/components/ui/select";
import { Dialog, DialogContent, DialogDescription, DialogHeader, DialogTitle, DialogTrigger } from "@/components/ui/dialog";
import { Badge } from "@/components/ui/badge";
import { Tooltip, TooltipContent, TooltipProvider, TooltipTrigger } from "@/components/ui/tooltip";
import { Link2, Copy, Clock, MapPin, Users } from "lucide-react";
import { apiRequest } from "@/lib/queryClient";
import { useToast } from "@/hooks/use-toast";
import { extractDetailedError, createErrorToast } from "@/lib/errorHandler";
import { useAccommodationLabels } from "@/hooks/useAccommodationLabels";
import type { Capsule } from "@shared/schema";

interface TokenGeneratorProps {
  onTokenCreated?: () => void;
}

export default function GuestTokenGenerator({ onTokenCreated }: TokenGeneratorProps) {
  const labels = useAccommodationLabels();
  
  // Environment debugging
  const isReplit = typeof window !== 'undefined' && (
    window.location.hostname.includes('.replit.dev') || 
    window.location.hostname.includes('.replit.app') || 
    !!import.meta.env.VITE_REPL_ID
  );
  
  console.log('GuestTokenGenerator Environment Debug:', {
    isReplit,
    hostname: typeof window !== 'undefined' ? window.location.hostname : 'server',
    hasWindow: typeof window !== 'undefined',
    VITE_REPL_ID: import.meta.env.VITE_REPL_ID
  });
  
  const [selectedCapsule, setSelectedCapsule] = useState("auto-assign");
  const [guestName, setGuestName] = useState("");
  const [phoneNumber, setPhoneNumber] = useState("");
  const [email, setEmail] = useState("");
  const [expectedCheckoutDate, setExpectedCheckoutDate] = useState(() => {
    // Set default to tomorrow
    const tomorrow = new Date();
    tomorrow.setDate(tomorrow.getDate() + 1);
    return tomorrow.toISOString().split('T')[0];
  });
  const [checkInDate, setCheckInDate] = useState("");
  const [prefillGender, setPrefillGender] = useState<string>("");
  const [prefillNationality, setPrefillNationality] = useState<string>("");
  const [showAdvanced, setShowAdvanced] = useState(false);
  const [overrideGuide, setOverrideGuide] = useState(false);
  const [guideShowIntro, setGuideShowIntro] = useState<boolean | undefined>(undefined);
  const [guideShowAddress, setGuideShowAddress] = useState<boolean | undefined>(undefined);
  const [guideShowWifi, setGuideShowWifi] = useState<boolean | undefined>(undefined);
  const [guideShowCheckin, setGuideShowCheckin] = useState<boolean | undefined>(undefined);
  const [guideShowOther, setGuideShowOther] = useState<boolean | undefined>(undefined);
  const [guideShowFaq, setGuideShowFaq] = useState<boolean | undefined>(undefined);
  const [guideShowSelfCheckinMessage, setGuideShowSelfCheckinMessage] = useState<boolean | undefined>(undefined);
  const [guideShowHostelPhotos, setGuideShowHostelPhotos] = useState<boolean | undefined>(undefined);
  const [guideShowGoogleMaps, setGuideShowGoogleMaps] = useState<boolean | undefined>(undefined);
  const [guideShowCheckinVideo, setGuideShowCheckinVideo] = useState<boolean | undefined>(undefined);
  const [guideShowTimeAccess, setGuideShowTimeAccess] = useState<boolean | undefined>(undefined);
  const [generatedToken, setGeneratedToken] = useState<{
    token: string;
    link: string;
    capsuleNumber: string;
    guestName: string;
    expiresAt: string;
  } | null>(null);
  const [isDialogOpen, setIsDialogOpen] = useState(false);
  const { toast } = useToast();

  // Monitor dialog state changes
  useEffect(() => {
    console.log('Dialog state changed to:', isDialogOpen);
    console.log('Environment:', isReplit ? 'Replit' : 'Local');
  }, [isDialogOpen, isReplit]);

  const { data: availableCapsules = [], isLoading: capsulesLoading } = useQuery<Capsule[]>({
    queryKey: ["/api/capsules/available"],
  });

  const createTokenMutation = useMutation({
    mutationFn: async (data: { 
      capsuleNumber?: string; 
      autoAssign?: boolean;
      guestName?: string;
      phoneNumber?: string;
      email?: string;
      expectedCheckoutDate?: string;
      checkInDate?: string;
      expiresInHours?: number;
      // Guide override parameters
      guideOverrideEnabled?: boolean;
      guideShowIntro?: boolean;
      guideShowAddress?: boolean;
      guideShowWifi?: boolean;
      guideShowCheckin?: boolean;
      guideShowOther?: boolean;
      guideShowFaq?: boolean;
      guideShowSelfCheckinMessage?: boolean;
      guideShowHostelPhotos?: boolean;
      guideShowGoogleMaps?: boolean;
      guideShowCheckinVideo?: boolean;
      guideShowTimeAccess?: boolean;
    }) => {
      const response = await apiRequest("POST", "/api/guest-tokens", data);
      return response.json();
    },
    onSuccess: async (data) => {
      setGeneratedToken(data);
      const url = new URL(data.link);
      if (checkInDate) url.searchParams.set("ci", checkInDate);
      if (prefillGender) url.searchParams.set("g", prefillGender);
      if (prefillNationality) url.searchParams.set("nat", prefillNationality);
      const finalLink = url.toString();
      try {
        await navigator.clipboard.writeText(finalLink);
        toast({
          title: "Check-in Link Created & Copied!",
          description: `Generated self-check-in link for capsule ${data.capsuleNumber}`,
        });
      } catch (error) {
        toast({
          title: "Check-in Link Created",
          description: `Generated self-check-in link for capsule ${data.capsuleNumber}. Manual copy needed.`,
        });
      }
      onTokenCreated?.();
    },
    onError: (error: any) => {
      const detailedError = extractDetailedError(error);
      const toastOptions = createErrorToast(detailedError);
      
      toast({
        title: toastOptions.title,
        description: toastOptions.description + (toastOptions.debugDetails ? `\n\n${toastOptions.debugDetails}` : ''),
        variant: toastOptions.variant,
        duration: 8000, // Longer duration for detailed errors
      });
    },
  });

  const instantCreateMutation = useMutation({
    mutationFn: async () => {
      const response = await apiRequest("POST", "/api/guest-tokens", {
        autoAssign: true,
      });
      return response.json();
    },
    onSuccess: async (data) => {
      try {
        await navigator.clipboard.writeText(data.link);
        toast({
          title: "Instant link copied",
          description: data.capsuleNumber
            ? `${labels.singular} ${data.capsuleNumber} link copied to clipboard`
            : `Link copied to clipboard. ${labels.singular} will be auto-assigned`,
        });
      } catch (error) {
        toast({
          title: "Instant link created",
          description: data.capsuleNumber
            ? `${labels.singular} ${data.capsuleNumber} link created. Copy manually if needed.`
            : `Link created. ${labels.singular} will be auto-assigned. Copy manually if needed.`,
        });
      }
      onTokenCreated?.();
    },
    onError: (error: any) => {
      const detailedError = extractDetailedError(error);
      const toastOptions = createErrorToast(detailedError);
      
      toast({
        title: toastOptions.title,
        description: toastOptions.description + (toastOptions.debugDetails ? `\n\n${toastOptions.debugDetails}` : ''),
        variant: toastOptions.variant,
        duration: 8000, // Longer duration for detailed errors
      });
    },
  });

  const handleSubmit = (e: React.FormEvent) => {
    e.preventDefault();
    console.log('Form submitted with data:', {
      selectedCapsule,
      guestName,
      phoneNumber,
      email,
      expectedCheckoutDate,
      checkInDate,
      prefillGender,
      prefillNationality
    });
    
    if (!selectedCapsule) {
      toast({
        title: "Validation Error",
        description: `Please select a ${labels.lowerSingular} assignment option`,
        variant: "destructive",
      });
      return;
    }
    
    if (!expectedCheckoutDate) {
      toast({
        title: "Validation Error",
        description: "Expected checkout date is required",
        variant: "destructive",
      });
      return;
    }
    
    // Name and phone are now optional - guest will fill them during self-check-in

    const isAutoAssign = selectedCapsule === "auto-assign";
    createTokenMutation.mutate({
      capsuleNumber: isAutoAssign ? undefined : selectedCapsule,
      autoAssign: isAutoAssign,
      guestName: guestName.trim() || undefined,
      phoneNumber: phoneNumber.trim() || undefined,
      email: email.trim() || undefined,
      expectedCheckoutDate: expectedCheckoutDate || undefined,
      // Optional per-token guide overrides
      guideOverrideEnabled: overrideGuide || undefined,
      guideShowIntro: overrideGuide ? guideShowIntro : undefined,
      guideShowAddress: overrideGuide ? guideShowAddress : undefined,
      guideShowWifi: overrideGuide ? guideShowWifi : undefined,
      guideShowCheckin: overrideGuide ? guideShowCheckin : undefined,
      guideShowOther: overrideGuide ? guideShowOther : undefined,
      guideShowFaq: overrideGuide ? guideShowFaq : undefined,
      guideShowSelfCheckinMessage: overrideGuide ? guideShowSelfCheckinMessage : undefined,
      guideShowHostelPhotos: overrideGuide ? guideShowHostelPhotos : undefined,
      guideShowGoogleMaps: overrideGuide ? guideShowGoogleMaps : undefined,
      guideShowCheckinVideo: overrideGuide ? guideShowCheckinVideo : undefined,
      guideShowTimeAccess: overrideGuide ? guideShowTimeAccess : undefined,
    });
  };

  const handleInstantCreate = () => {
    instantCreateMutation.mutate();
  };

  const copyToClipboard = async (text: string) => {
    try {
      await navigator.clipboard.writeText(text);
      toast({
        title: "Copied!",
        description: "Check-in link copied to clipboard",
      });
    } catch (error) {
      toast({
        title: "Copy failed",
        description: "Please copy the link manually",
        variant: "destructive",
      });
    }
  };

  return (
    <TooltipProvider>
      <div className="flex items-center gap-2">
        <Tooltip>
          <TooltipTrigger asChild>
            <Button 
              variant="default" 
              size="sm" 
              onClick={handleInstantCreate}
              disabled={instantCreateMutation.isPending}
              className="flex items-center gap-2 bg-green-600 hover:bg-green-700"
            >
              <Link2 className="h-4 w-4" />
              {instantCreateMutation.isPending ? "Creating..." : "Instant Create"}
            </Button>
          </TooltipTrigger>
          <TooltipContent>
            <p>Quickly create a check-in link with auto-assigned capsule</p>
          </TooltipContent>
        </Tooltip>
      
<<<<<<< HEAD
        {isReplit ? (
          // Replit-specific dialog implementation
          <div>
=======
        <Dialog open={isDialogOpen} onOpenChange={(open) => {
          console.log('Dialog state changing:', open);
          setIsDialogOpen(open);
        }}>
          <DialogTrigger asChild>
>>>>>>> 41c8f954
            <Tooltip>
              <TooltipTrigger asChild>
                <Button 
                  variant="outline" 
                  size="sm" 
                  className="flex items-center gap-2"
                  onClick={() => {
<<<<<<< HEAD
                    console.log('Create Link button clicked (Replit), opening dialog');
                    console.log('Current dialog state:', isDialogOpen);
                    setIsDialogOpen(true);
                    console.log('Dialog state set to true');
=======
                    console.log('Create Link button clicked');
                    setIsDialogOpen(true);
>>>>>>> 41c8f954
                  }}
                >
                  <Link2 className="h-4 w-4" />
                  Create Link
                </Button>
              </TooltipTrigger>
              <TooltipContent>
                <p>Create custom check-in link with specific options</p>
              </TooltipContent>
            </Tooltip>
            
            {/* Replit dialog overlay */}
            {isDialogOpen && (
              <div className="fixed inset-0 z-50 bg-black/80 flex items-center justify-center p-4">
                <div className="bg-white rounded-lg shadow-lg max-w-md w-full max-h-[90vh] overflow-y-auto">
                  <div className="p-6">
                    <div className="flex items-center justify-between mb-4">
                      <h2 className="text-lg font-semibold flex items-center gap-2">
                        <Users className="h-5 w-5 text-orange-600" />
                        Create Guest Check-in Link
                      </h2>
                      <button
                        onClick={() => setIsDialogOpen(false)}
                        className="text-gray-400 hover:text-gray-600"
                      >
                        ✕
                      </button>
                    </div>
                    <p className="text-sm text-gray-600 mb-4">
                      Generate a link that guests can use to complete their own check-in process
                    </p>
                    
                    {/* Dialog content will go here - simplified for Replit */}
                    <div className="text-center py-8">
                      <p className="text-gray-500">Dialog content loading...</p>
                      <Button 
                        onClick={() => setIsDialogOpen(false)}
                        className="mt-4"
                      >
                        Close
                      </Button>
                    </div>
                  </div>
                </div>
              </div>
            )}
          </div>
        ) : (
          // Standard Dialog component for localhost
          <Dialog 
            open={isDialogOpen} 
            onOpenChange={(open) => {
              console.log('Dialog onOpenChange called with:', open);
              console.log('Previous state was:', isDialogOpen);
              setIsDialogOpen(open);
            }}
          >
            <DialogTrigger asChild>
              <Tooltip>
                <TooltipTrigger asChild>
                  <Button 
                    variant="outline" 
                    size="sm" 
                    className="flex items-center gap-2"
                    onClick={() => {
                      console.log('Create Link button clicked (Local), opening dialog');
                      console.log('Current dialog state:', isDialogOpen);
                      setIsDialogOpen(true);
                      console.log('Dialog state set to true');
                    }}
                  >
                    <Link2 className="h-4 w-4" />
                    Create Link
                  </Button>
                </TooltipTrigger>
                <TooltipContent>
                  <p>Create custom check-in link with specific options</p>
                </TooltipContent>
              </Tooltip>
            </DialogTrigger>
        <DialogContent className="w-full max-w-sm sm:max-w-md mx-4">
        <DialogHeader>
          <DialogTitle className="flex items-center gap-2">
            <Users className="h-5 w-5 text-orange-600" />
            Create Guest Check-in Link
          </DialogTitle>
          <DialogDescription>
            Generate a link that guests can use to complete their own check-in process
          </DialogDescription>
        </DialogHeader>

        {!generatedToken ? (
          <form onSubmit={handleSubmit} className="space-y-3 sm:space-y-4 pb-24">
            <div className="grid grid-cols-1 gap-3 sm:grid-cols-2 sm:gap-4">
              <div className="sm:col-span-2">
                <Label htmlFor="guestName">Guest Name (Optional - guest will fill during check-in)</Label>
                <Input
                  id="guestName"
                  value={guestName}
                  onChange={(e) => setGuestName(e.target.value)}
                  placeholder="Leave empty for guest to fill"
                  className="mt-1"
                />
              </div>
              
              <div>
                <Label htmlFor="phoneNumber">Phone Number (Optional - guest will fill during check-in)</Label>
                <Input
                  id="phoneNumber"
                  value={phoneNumber}
                  onChange={(e) => setPhoneNumber(e.target.value)}
                  placeholder="Leave empty for guest to fill"
                  className="mt-1"
                />
              </div>
              
              <div>
                <Label htmlFor="email">Email (Optional)</Label>
                <Input
                  id="email"
                  type="email"
                  value={email}
                  onChange={(e) => setEmail(e.target.value)}
                  placeholder="guest@example.com"
                  className="mt-1"
                />
              </div>

              <div>
                <Label htmlFor="checkInDate">Planned Check-in Date (Optional)</Label>
                <Input
                  id="checkInDate"
                  type="date"
                  value={checkInDate}
                  onChange={(e) => setCheckInDate(e.target.value)}
                  className="mt-1"
                />
              </div>
              
              <div>
                <Label htmlFor="expectedCheckout">Expected Checkout</Label>
                <Input
                  id="expectedCheckout"
                  type="date"
                  value={expectedCheckoutDate}
                  onChange={(e) => setExpectedCheckoutDate(e.target.value)}
                  className="mt-1"
                />
              </div>
            </div>

            {/* Optional Guest Prefill */}
            <div className="border rounded-md">
              <div className="px-3 py-2">
                <Label className="text-sm font-medium">Optional Guest Prefill</Label>
                <p className="text-xs text-gray-500 mt-1">These values will prefill the self check-in form (guest can still change them).</p>
              </div>
              <div className="px-3 pb-3 grid grid-cols-1 sm:grid-cols-2 gap-3">
                <div>
                  <Label htmlFor="prefillGender">Gender (Optional)</Label>
                  <Select value={prefillGender || ""} onValueChange={setPrefillGender}>
                    <SelectTrigger className="w-full mt-1">
                      <SelectValue placeholder="Select gender" />
                    </SelectTrigger>
                    <SelectContent>
                      <SelectItem value="male">Male</SelectItem>
                      <SelectItem value="female">Female</SelectItem>
                      <SelectItem value="other">Other</SelectItem>
                      <SelectItem value="prefer-not-to-say">Prefer not to say</SelectItem>
                    </SelectContent>
                  </Select>
                </div>
                <div>
                  <Label htmlFor="prefillNationality">Nationality (Optional)</Label>
                  <Input
                    id="prefillNationality"
                    value={prefillNationality}
                    onChange={(e) => setPrefillNationality(e.target.value)}
                    placeholder="e.g., Malaysian"
                    className="mt-1"
                  />
                </div>
              </div>
            </div>
            
            <div>
              <Label htmlFor="capsule" className="flex items-center gap-2">
                <MapPin className="h-4 w-4" />
                Select {labels.singular}
              </Label>
              <Select value={selectedCapsule} onValueChange={setSelectedCapsule}>
                <SelectTrigger className="w-full mt-1">
                  <SelectValue placeholder={`Choose ${labels.lowerSingular} assignment`} />
                </SelectTrigger>
                <SelectContent>
                  {capsulesLoading ? (
                    <SelectItem value="loading" disabled>Loading {labels.lowerPlural}...</SelectItem>
                  ) : availableCapsules.length === 0 ? (
                    <SelectItem value="no-capsules" disabled>No {labels.lowerPlural} available</SelectItem>
                  ) : (
                    <>
                      <SelectItem value="auto-assign">
                        <div className="flex items-center gap-2">
                          <span>🤖</span>
                          <span>Auto Assign (Based on Gender)</span>
                        </div>
                      </SelectItem>
                      {availableCapsules
                        .sort((a, b) => {
                          const aNum = parseInt(a.number.replace('C', ''));
                          const bNum = parseInt(b.number.replace('C', ''));
                          const aIsBottom = aNum % 2 === 0;
                          const bIsBottom = bNum % 2 === 0;
                          
                          if (aIsBottom && !bIsBottom) return -1;
                          if (!aIsBottom && bIsBottom) return 1;
                          return aNum - bNum;
                        })
                        .map((capsule) => {
                          const capsuleNum = parseInt(capsule.number.replace('C', ''));
                          const isBottom = capsuleNum % 2 === 0;
                          const position = isBottom ? "Bottom ⭐" : "Top";
                          
                          return (
                            <SelectItem key={capsule.number} value={capsule.number}>
                              {capsule.number} - {position} ({capsule.section})
                            </SelectItem>
                          );
                        })}
                    </>
                  )}
                </SelectContent>
              </Select>
              {selectedCapsule === "auto-assign" && (
                <div className="mt-2 p-3 bg-blue-50 border border-blue-200 rounded-md">
                  <p className="text-sm text-blue-700">
                    <span className="font-medium">Auto Assignment:</span> The system will automatically assign the best available capsule based on the guest's gender preference:
                  </p>
                  <ul className="text-xs text-blue-600 mt-1 space-y-1">
                    <li>• Females: Back section, bottom bunks preferred</li>
                    <li>• Males: Front section, bottom bunks preferred</li>
                  </ul>
                </div>
              )}
            </div>


            {/* Advanced: Guest Guide Override */}
            <div className="border rounded-md">
              <button
                type="button"
                onClick={() => setShowAdvanced(v => !v)}
                className="w-full flex items-center justify-between px-3 py-2 text-sm font-medium hover:bg-gray-50"
                aria-expanded={showAdvanced}
              >
                <span>Advanced (Override Guest Guide Content)</span>
                <span className="text-xs text-gray-500">Optional</span>
              </button>
              {showAdvanced && (
                <div className="px-3 pb-3 space-y-3">
                  <div className="flex items-center gap-2 mt-1">
                    <input id="overrideGuide" type="checkbox" checked={overrideGuide} onChange={(e) => setOverrideGuide(e.target.checked)} />
                    <Label htmlFor="overrideGuide">Enable one-time override for this link</Label>
                  </div>
                  {overrideGuide && (
                    <div className="grid grid-cols-1 sm:grid-cols-3 gap-3 text-sm">
                      <label className="flex items-center gap-2"><input type="checkbox" checked={!!guideShowIntro} onChange={(e)=> setGuideShowIntro(e.target.checked)} /> Show Introduction</label>
                      <label className="flex items-center gap-2"><input type="checkbox" checked={!!guideShowAddress} onChange={(e)=> setGuideShowAddress(e.target.checked)} /> Show Address</label>
                      <label className="flex items-center gap-2"><input type="checkbox" checked={!!guideShowWifi} onChange={(e)=> setGuideShowWifi(e.target.checked)} /> Show WiFi</label>
                      <label className="flex items-center gap-2"><input type="checkbox" checked={!!guideShowCheckin} onChange={(e)=> setGuideShowCheckin(e.target.checked)} /> Show How to Check In</label>
                      <label className="flex items-center gap-2"><input type="checkbox" checked={!!guideShowOther} onChange={(e)=> setGuideShowOther(e.target.checked)} /> Show Other Guidance</label>
                      <label className="flex items-center gap-2"><input type="checkbox" checked={!!guideShowFaq} onChange={(e)=> setGuideShowFaq(e.target.checked)} /> Show FAQ</label>
                      <label className="flex items-center gap-2"><input type="checkbox" checked={!!guideShowSelfCheckinMessage} onChange={(e)=> setGuideShowSelfCheckinMessage(e.target.checked)} /> Show Self-Check-in Message</label>
                      <label className="flex items-center gap-2"><input type="checkbox" checked={!!guideShowHostelPhotos} onChange={(e)=> setGuideShowHostelPhotos(e.target.checked)} /> Show Hostel Photos</label>
                      <label className="flex items-center gap-2"><input type="checkbox" checked={!!guideShowGoogleMaps} onChange={(e)=> setGuideShowGoogleMaps(e.target.checked)} /> Show Google Maps</label>
                      <label className="flex items-center gap-2"><input type="checkbox" checked={!!guideShowCheckinVideo} onChange={(e)=> setGuideShowCheckinVideo(e.target.checked)} /> Show Check-in Video</label>
                      <label className="flex items-center gap-2"><input type="checkbox" checked={!!guideShowTimeAccess} onChange={(e)=> setGuideShowTimeAccess(e.target.checked)} /> Show Time & Access</label>
                      <p className="sm:col-span-3 text-xs text-gray-500">If none selected, default Guest Guide settings will be used.</p>
                    </div>
                  )}
                </div>
              )}
            </div>

            <div className="sticky bottom-0 -mx-6 px-6 py-3 bg-gradient-to-t from-background via-background/95 to-transparent">
              <Button 
                type="submit" 
                className="w-full h-12 sm:h-10 text-sm sm:text-base bg-orange-600 hover:bg-orange-700"
                disabled={createTokenMutation.isPending || !selectedCapsule}
                isLoading={createTokenMutation.isPending}
              >
                Generate Check-in Link
              </Button>
            </div>
          </form>
        ) : (
          <div className="space-y-4">
            <div className="bg-green-50 border border-green-200 rounded-lg p-4">
              <div className="flex items-center gap-2 mb-2">
                <Badge variant="outline" className="bg-green-100 text-green-800">
                  {generatedToken.capsuleNumber || "Auto Assign 🤖"}
                </Badge>
                <span className="text-sm text-green-700">Check-in link created!</span>
              </div>
              {!generatedToken.capsuleNumber && (
                <div className="text-xs text-blue-600 mt-1 font-medium">
                  {labels.singular} will be auto-assigned based on guest's gender
                </div>
              )}
            </div>

            <div>
              <Label className="text-sm font-medium">Guest Check-in Link:</Label>
              <div className="flex gap-2 mt-1">
              {(() => {
                const url = new URL(generatedToken.link);
                if (checkInDate) url.searchParams.set("ci", checkInDate);
                if (prefillGender) url.searchParams.set("g", prefillGender);
                if (prefillNationality) url.searchParams.set("nat", prefillNationality);
                const finalLink = url.toString();
                return (
                  <Input
                    value={finalLink}
                    readOnly
                    className="flex-1 text-xs"
                  />
                );
              })()}
                <Tooltip>
                  <TooltipTrigger asChild>
                    <Button
                      size="sm"
                      variant="outline"
                    onClick={() => {
                      const url = new URL(generatedToken.link);
                      if (checkInDate) url.searchParams.set("ci", checkInDate);
                      if (prefillGender) url.searchParams.set("g", prefillGender);
                      if (prefillNationality) url.searchParams.set("nat", prefillNationality);
                      copyToClipboard(url.toString());
                    }}
                    >
                      <Copy className="h-4 w-4" />
                    </Button>
                  </TooltipTrigger>
                  <TooltipContent>
                    <p>Copy link to clipboard</p>
                  </TooltipContent>
                </Tooltip>
              </div>
              <p className="text-xs text-gray-500 mt-2">
                Share this link with the guest. They can use it to complete their check-in information before arrival.
              </p>
            </div>

            <div className="flex gap-2">
              <Tooltip>
                <TooltipTrigger asChild>
                  <Button
                    variant="outline"
                    onClick={() => {
                      setGeneratedToken(null);
                      setSelectedCapsule("auto-assign");
                      setGuestName("");
                      setPhoneNumber("");
                      setEmail("");
                      setExpectedCheckoutDate("");
                      setCheckInDate("");
                      setPrefillGender("");
                      setPrefillNationality("");
                    }}
                    className="flex-1"
                  >
                    Create Another
                  </Button>
                </TooltipTrigger>
                <TooltipContent>
                  <p>Clear form and create another link</p>
                </TooltipContent>
              </Tooltip>
              <Tooltip>
                <TooltipTrigger asChild>
                  <Button
                    onClick={() => setIsDialogOpen(false)}
                    className="flex-1"
                  >
                    Done
                  </Button>
                </TooltipTrigger>
                <TooltipContent>
                  <p>Close dialog and return to check-in</p>
                </TooltipContent>
              </Tooltip>
            </div>
          </div>
        )}
              </DialogContent>
        </Dialog>
        )}
      </div>
    </TooltipProvider>
  );
}<|MERGE_RESOLUTION|>--- conflicted
+++ resolved
@@ -280,35 +280,11 @@
           </TooltipContent>
         </Tooltip>
       
-<<<<<<< HEAD
-        {isReplit ? (
-          // Replit-specific dialog implementation
-          <div>
-=======
-        <Dialog open={isDialogOpen} onOpenChange={(open) => {
-          console.log('Dialog state changing:', open);
-          setIsDialogOpen(open);
-        }}>
+        <Dialog open={isDialogOpen} onOpenChange={setIsDialogOpen}>
           <DialogTrigger asChild>
->>>>>>> 41c8f954
             <Tooltip>
               <TooltipTrigger asChild>
-                <Button 
-                  variant="outline" 
-                  size="sm" 
-                  className="flex items-center gap-2"
-                  onClick={() => {
-<<<<<<< HEAD
-                    console.log('Create Link button clicked (Replit), opening dialog');
-                    console.log('Current dialog state:', isDialogOpen);
-                    setIsDialogOpen(true);
-                    console.log('Dialog state set to true');
-=======
-                    console.log('Create Link button clicked');
-                    setIsDialogOpen(true);
->>>>>>> 41c8f954
-                  }}
-                >
+                <Button variant="outline" size="sm" className="flex items-center gap-2">
                   <Link2 className="h-4 w-4" />
                   Create Link
                 </Button>
@@ -317,76 +293,7 @@
                 <p>Create custom check-in link with specific options</p>
               </TooltipContent>
             </Tooltip>
-            
-            {/* Replit dialog overlay */}
-            {isDialogOpen && (
-              <div className="fixed inset-0 z-50 bg-black/80 flex items-center justify-center p-4">
-                <div className="bg-white rounded-lg shadow-lg max-w-md w-full max-h-[90vh] overflow-y-auto">
-                  <div className="p-6">
-                    <div className="flex items-center justify-between mb-4">
-                      <h2 className="text-lg font-semibold flex items-center gap-2">
-                        <Users className="h-5 w-5 text-orange-600" />
-                        Create Guest Check-in Link
-                      </h2>
-                      <button
-                        onClick={() => setIsDialogOpen(false)}
-                        className="text-gray-400 hover:text-gray-600"
-                      >
-                        ✕
-                      </button>
-                    </div>
-                    <p className="text-sm text-gray-600 mb-4">
-                      Generate a link that guests can use to complete their own check-in process
-                    </p>
-                    
-                    {/* Dialog content will go here - simplified for Replit */}
-                    <div className="text-center py-8">
-                      <p className="text-gray-500">Dialog content loading...</p>
-                      <Button 
-                        onClick={() => setIsDialogOpen(false)}
-                        className="mt-4"
-                      >
-                        Close
-                      </Button>
-                    </div>
-                  </div>
-                </div>
-              </div>
-            )}
-          </div>
-        ) : (
-          // Standard Dialog component for localhost
-          <Dialog 
-            open={isDialogOpen} 
-            onOpenChange={(open) => {
-              console.log('Dialog onOpenChange called with:', open);
-              console.log('Previous state was:', isDialogOpen);
-              setIsDialogOpen(open);
-            }}
-          >
-            <DialogTrigger asChild>
-              <Tooltip>
-                <TooltipTrigger asChild>
-                  <Button 
-                    variant="outline" 
-                    size="sm" 
-                    className="flex items-center gap-2"
-                    onClick={() => {
-                      console.log('Create Link button clicked (Local), opening dialog');
-                      console.log('Current dialog state:', isDialogOpen);
-                      setIsDialogOpen(true);
-                      console.log('Dialog state set to true');
-                    }}
-                  >
-                    <Link2 className="h-4 w-4" />
-                    Create Link
-                  </Button>
-                </TooltipTrigger>
-                <TooltipContent>
-                  <p>Create custom check-in link with specific options</p>
-                </TooltipContent>
-              </Tooltip>
-            </DialogTrigger>
+          </DialogTrigger>
         <DialogContent className="w-full max-w-sm sm:max-w-md mx-4">
         <DialogHeader>
           <DialogTitle className="flex items-center gap-2">
@@ -704,7 +611,6 @@
         )}
               </DialogContent>
         </Dialog>
-        )}
       </div>
     </TooltipProvider>
   );
