--- conflicted
+++ resolved
@@ -115,16 +115,11 @@
     
     const createdToken = await storage.createGuestToken({
       token: guestToken.token,
-<<<<<<< HEAD
       createdBy: req.user.id,
-=======
-      createdBy: 'system',
->>>>>>> 95985d06
       expiresAt: guestToken.expiresAt,
       capsuleNumber: guestToken.capsuleNumber,
       email: guestToken.email,
-      createdAt: guestToken.createdAt,
-      usedAt: guestToken.usedAt
+      createdAt: guestToken.createdAt
     });
     
     // Generate the check-in link
@@ -266,14 +261,10 @@
       paymentAmount: "0", // Default payment amount
       paymentStatus: 'unpaid' as const,
       idNumber: validatedData.icNumber || validatedData.passportNumber,
-<<<<<<< HEAD
-      // Save the document photo URL to profilePhotoUrl field
-=======
       // ⚠️  CRITICAL: DO NOT MODIFY - This saves document photo URL for thumbnail display ⚠️
       // This field is used by the Guest Details page to show document thumbnails.
       // Changing this logic will break the thumbnail display system.
       // The upload system generates URLs that are stored here and displayed as thumbnails.
->>>>>>> 95985d06
       profilePhotoUrl: validatedData.icDocumentUrl || validatedData.passportDocumentUrl || undefined,
     };
 
