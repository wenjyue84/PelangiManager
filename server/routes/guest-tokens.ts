--- conflicted
+++ resolved
@@ -177,23 +177,15 @@
     
     const createdToken = await storage.createGuestToken({
       token: guestToken.token,
-<<<<<<< HEAD
-      createdBy: req.user.id,
-=======
       createdBy: req.user.id,  // ✅ FIXED: Use authenticated user ID
->>>>>>> 41c8f954
       expiresAt: guestToken.expiresAt,
       capsuleNumber: guestToken.capsuleNumber,
       autoAssign: validatedData.autoAssign || false,
       guestName: guestToken.guestName,
       phoneNumber: guestToken.phoneNumber,
       email: guestToken.email,
-<<<<<<< HEAD
-      createdAt: guestToken.createdAt
-=======
       expectedCheckoutDate: guestToken.expectedCheckoutDate,
       createdAt: guestToken.createdAt,
->>>>>>> 41c8f954
     });
     
     // Generate the check-in link - Environment-aware URL generation
@@ -397,67 +389,6 @@
   }
 });
 
-<<<<<<< HEAD
-// Delete individual guest token (for cancelling pending check-ins)
-router.delete("/:id", authenticateToken, async (req: any, res) => {
-  try {
-    const { id } = req.params;
-    console.log(`🔴 DELETE /api/guest-tokens/${id} - Attempting to cancel guest token`);
-    
-    // Validate token ID format
-    if (!id || typeof id !== 'string' || id.trim() === '') {
-      console.log(`❌ Invalid token ID: ${id}`);
-      return res.status(400).json({ 
-        message: "Invalid token ID provided",
-        error: "INVALID_TOKEN_ID",
-        details: "Token ID must be a non-empty string"
-      });
-    }
-    
-    const success = await storage.deleteGuestToken(id);
-    
-    if (!success) {
-      console.log(`❌ Guest token ${id} not found`);
-      return res.status(404).json({ 
-        message: "Guest token not found or already deleted",
-        error: "TOKEN_NOT_FOUND",
-        details: `No guest token found with ID: ${id}`,
-        tokenId: id
-      });
-    }
-    
-    console.log(`✅ Guest token ${id} cancelled successfully`);
-    res.json({ 
-      message: "Guest token cancelled successfully",
-      tokenId: id,
-      timestamp: new Date().toISOString()
-    });
-  } catch (error: any) {
-    console.error("Error cancelling guest token:", error);
-    
-    // Provide more specific error messages based on error type
-    let errorMessage = "Failed to cancel guest token";
-    let errorDetails = "An unexpected error occurred";
-    
-    if (error.code === '23503') {
-      // PostgreSQL foreign key constraint violation
-      errorMessage = "Database constraint violation";
-      errorDetails = "Cannot delete token due to existing references in the database";
-    } else if (error.code === '23505') {
-      // PostgreSQL unique constraint violation
-      errorMessage = "Database constraint violation";
-      errorDetails = "Token ID conflicts with existing data";
-    } else if (error.message) {
-      errorDetails = error.message;
-    }
-    
-    res.status(500).json({ 
-      message: errorMessage,
-      error: "DATABASE_ERROR",
-      details: errorDetails,
-      timestamp: new Date().toISOString()
-    });
-=======
 // Delete guest token
 router.delete("/:id", authenticateToken, async (req: any, res) => {
   try {
@@ -505,7 +436,6 @@
   } catch (error: any) {
     console.error("Error cancelling guest check-in:", error);
     res.status(400).json({ message: error.message || "Failed to cancel check-in" });
->>>>>>> 41c8f954
   }
 });
 
